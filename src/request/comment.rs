//! Module containing request structs for retrieving profile/level comments

use crate::{
    model::level::Level,
    request::{BaseRequest, GD_21, REQUEST_BASE_URL},
};
use serde::Serialize;

pub const LEVEL_COMMENTS_ENDPOINT: &str = "getGJComments21.php";
pub const PROFILE_COMMENT_ENDPOINT: &str = "getGJAccountComments20.php";

/// The different orderings that can be requested for level comments
#[derive(Clone, Copy, Debug, PartialEq, Eq, Hash, Serialize)]
#[serde(into = "u8")]
pub enum SortMode {
    /// Sort the comments by likes, in descending order
    ///
    /// ## GD Internals:
    /// This variant is represented by the numeric value `1` in the boomlings API
    Liked,

    /// Sort the comments from newest to oldest
    ///
    /// ## GD Internals:
    /// This variant is represented by the numeric value `0` in the boomlings APII
    Recent,
}

impl From<SortMode> for u8 {
    fn from(mode: SortMode) -> Self {
        match mode {
            SortMode::Liked => 1,
            SortMode::Recent => 0,
        }
    }
}

#[derive(Debug, Clone, Copy, PartialEq, Eq, Serialize, Hash)]
pub struct LevelCommentsRequest<'a> {
    /// The base request data
    pub base: BaseRequest<'a>,

    /// Unknown, probably related to pagination
    ///
    /// ## GD Internals:
    /// This field is called `total` in the boomlings API
    pub total: u32,

    /// The page of users to retrieve. The first page is page `0`
    ///
    /// ## GD Internals:
    /// This field is called `page` in the boomlings API
    pub page: u32,

    /// What to sort by comments by
    ///
    /// ## GD Internals:
    /// This field is called `mode` in the boomlings API.
    #[serde(rename = "mode")]
    pub sort_mode: SortMode,

    /// The id of the level to retrieve the comments of
    ///
    /// ## GD Internals:
    /// This field is called `levelID` in the boomlings API
    #[serde(rename = "levelID")]
    pub level_id: u64,

    /// The amount of comments to retrieve. Note that while in-game this can only be set to 20 or 40
    /// (via the "load more comments option), the API accepts any value. So you can set it to
    /// something ridiculously high (like u32::MAX_VALUE) and retrieve all comments at once.
    ///
    /// ## GD Internals:
    /// This field is called `count` in the boomlings API
    #[serde(rename = "count")]
    pub limit: u32,
}

impl<'a> LevelCommentsRequest<'a> {
    const_setter!(total: u32);

    const_setter!(limit: u32);

    const_setter!(page: u32);

    pub fn to_url(&self) -> String {
<<<<<<< HEAD
        format!("{}{}?{}", REQUEST_BASE_URL, LEVEL_COMMENTS_ENDPOINT, super::to_string(self))
=======
        format!("{}{}", REQUEST_BASE_URL, LEVEL_COMMENTS_ENDPOINT)
>>>>>>> fdb019ca
    }

    pub const fn new(level: u64) -> Self {
        Self::with_base(GD_21, level)
    }

    pub const fn with_base(base: BaseRequest<'a>, level: u64) -> Self {
        LevelCommentsRequest {
            level_id: level,
            base,
            page: 0,
            total: 0,
            sort_mode: SortMode::Recent,
            limit: 20,
        }
    }

    pub const fn most_liked(mut self) -> Self {
        self.sort_mode = SortMode::Liked;
        self
    }

    pub const fn most_recent(mut self) -> Self {
        self.sort_mode = SortMode::Recent;
        self
    }
}

impl ToString for LevelCommentsRequest<'_> {
    fn to_string(&self) -> String {
        super::to_string(self)
    }
}

impl From<u64> for LevelCommentsRequest<'_> {
    fn from(level_id: u64) -> Self {
        LevelCommentsRequest::new(level_id)
    }
}

impl<S, U> From<Level<'_, S, U>> for LevelCommentsRequest<'_> {
    fn from(level: Level<'_, S, U>) -> Self {
        LevelCommentsRequest::from(level.level_id)
    }
}

#[derive(Debug, Clone, Copy, Serialize, PartialEq, Eq, Hash)]
pub struct ProfileCommentsRequest<'a> {
    /// The base request data
    pub base: BaseRequest<'a>,

    /// Unknown, probably related to pagination
    ///
    /// ## GD Internals:
    /// This field is called `total` in the boomlings API
    pub total: u32,

    /// The page of users to retrieve. The first page is page `0`
    ///
    /// ## GD Internals:
    /// This field is called `page` in the boomlings API
    pub page: u32,

    /// The account id of the user to retrieve the comments of
    ///
    /// ## GD Internals:
    /// This field is called `accountID` in the boomlings API
    #[serde(rename = "accountID")]
    pub account_id: u64,
}

impl<'a> ProfileCommentsRequest<'a> {
    const_setter!(total: u32);

    const_setter!(page: u32);

    const_setter!(account_id: u64);

    pub fn to_url(&self) -> String {
<<<<<<< HEAD
        format!("{}{}?{}", REQUEST_BASE_URL, PROFILE_COMMENT_ENDPOINT, super::to_string(self))
=======
        format!("{}{}", REQUEST_BASE_URL, PROFILE_COMMENT_ENDPOINT)
>>>>>>> fdb019ca
    }

    pub const fn new(account: u64) -> Self {
        Self::with_base(GD_21, account)
    }

    pub const fn with_base(base: BaseRequest<'a>, account: u64) -> Self {
        ProfileCommentsRequest {
            account_id: account,
            base,
            page: 0,
            total: 0,
        }
    }
}

impl ToString for ProfileCommentsRequest<'_> {
    fn to_string(&self) -> String {
        super::to_string(self)
    }
}

#[cfg(test)]
mod tests {
    use crate::request::comment::{LevelCommentsRequest, ProfileCommentsRequest};

    #[test]
    fn serialize_level_comments() {
        if let Err(err) = env_logger::builder().is_test(true).try_init() {
            // nothing to make the tests fail over
            eprintln!("Error setting up env_logger: {:?}", err)
        }

        let request = LevelCommentsRequest::new(1234).most_liked().page(2).limit(15);

        assert_eq!(
            super::super::to_string(request),
            "gameVersion=21&binaryVersion=33&secret=Wmfd2893gb7&total=0&page=2&mode=1&levelID=1234&count=15"
        );
    }

    #[test]
    fn serialize_profile_comments() {
        if let Err(err) = env_logger::builder().is_test(true).try_init() {
            // nothing to make the tests fail over
            eprintln!("Error setting up env_logger: {:?}", err)
        }

        let request = ProfileCommentsRequest::new(1710032).page(2);

        assert_eq!(
            super::super::to_string(request),
            "gameVersion=21&binaryVersion=33&secret=Wmfd2893gb7&total=0&page=2&accountID=1710032"
        );
    }
}<|MERGE_RESOLUTION|>--- conflicted
+++ resolved
@@ -84,11 +84,7 @@
     const_setter!(page: u32);
 
     pub fn to_url(&self) -> String {
-<<<<<<< HEAD
-        format!("{}{}?{}", REQUEST_BASE_URL, LEVEL_COMMENTS_ENDPOINT, super::to_string(self))
-=======
         format!("{}{}", REQUEST_BASE_URL, LEVEL_COMMENTS_ENDPOINT)
->>>>>>> fdb019ca
     }
 
     pub const fn new(level: u64) -> Self {
@@ -168,11 +164,7 @@
     const_setter!(account_id: u64);
 
     pub fn to_url(&self) -> String {
-<<<<<<< HEAD
-        format!("{}{}?{}", REQUEST_BASE_URL, PROFILE_COMMENT_ENDPOINT, super::to_string(self))
-=======
         format!("{}{}", REQUEST_BASE_URL, PROFILE_COMMENT_ENDPOINT)
->>>>>>> fdb019ca
     }
 
     pub const fn new(account: u64) -> Self {
