--- conflicted
+++ resolved
@@ -35,11 +35,7 @@
     }
 
     pub fn to_url(&self) -> String {
-<<<<<<< HEAD
-        format!("{}{}?{}", REQUEST_BASE_URL, GET_USER_ENDPOINT, super::to_string(self))
-=======
         format!("{}{}", REQUEST_BASE_URL, GET_USER_ENDPOINT)
->>>>>>> fdb019ca
     }
 }
 
@@ -102,11 +98,7 @@
     }
 
     pub fn to_url(&self) -> String {
-<<<<<<< HEAD
-        format!("{}{}?{}", REQUEST_BASE_URL, SEARCH_USER_ENDPOINT, super::to_string(self))
-=======
         format!("{}{}", REQUEST_BASE_URL, SEARCH_USER_ENDPOINT)
->>>>>>> fdb019ca
     }
 }
 
