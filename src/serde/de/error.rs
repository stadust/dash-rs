--- conflicted
+++ resolved
@@ -1,12 +1,7 @@
 //! Module containing the error type for deserialization errors
 
-<<<<<<< HEAD
 use serde::__private::Formatter;
 use std::fmt::Display;
-=======
-use std::fmt::{Display, Formatter};
->>>>>>> bdf0bb00
-
 /// Errors that can occur during deserialization
 #[derive(Debug)]
 pub enum Error<'de> {
