//! Module containing the deserializer for robtop's indexed data format

use super::error::Error;
use log::{trace, warn};
use serde::{
    de,
    de::{DeserializeSeed, Error as _, Visitor},
    Deserializer,
};
use std::str::FromStr;

#[derive(Copy, Clone, Eq, PartialEq, Debug)]
enum Delimiter {
    Char(char),
    String(&'static str),
}

impl Delimiter {
    fn len(&self) -> usize {
        match self {
            Delimiter::Char(_) => 1,
            Delimiter::String(s) => s.len(),
        }
    }
}

/// Deserializer for RobTop's indexed data format
///
/// This format is used in server responses and when storing model.level data. It is based around
/// the idea to concatenate all fields of an object together, using a specific character sequence as
/// a separator.
///
/// There are two variants of this format:
///
/// * **Map-like**: Every second field is an key, which is almost always an integer. This key is
/// unique and tells us which field follows.
/// * **List-like**: There are no keys, identification of
/// fields has to occur based on the how many-th field they are. In this case the deserializer
/// generates artificial indices (which just count up by 1 for each field) for error messages.
#[derive(Debug)]
pub struct IndexedDeserializer<'de> {
    source: &'de str,
    delimiter: Delimiter,
    map_like: bool,
    current_item_len: Option<usize>,
}

impl<'de> IndexedDeserializer<'de> {
    /// Constructs a new `IndexedDeserializer`
    ///
    /// # Arguments
    /// * *source*: The input string to deserialize
    /// * *delimiter*: The delimiter separating the individual fields
    /// * *map_like*: Whether the input is in map-like format or not (meaning it is in list-like
    ///   format)
    pub fn new(source: &'de str, delimiter: &'static str, map_like: bool) -> Self {
        IndexedDeserializer {
            source,
            delimiter: if delimiter.len() == 1 {
                Delimiter::Char(delimiter.chars().nth(0).unwrap())
            } else {
                Delimiter::String(delimiter)
            },
            map_like,
            current_item_len: None,
        }
    }

    /// Returns the next token in the input string without consuming it.
    ///
    /// If the input string has already been fully consumed, returns [`Error:Eof`]. If the
    /// non-consumed part of the input starts with the delimiter, returns [`None`]. Otherwise
    /// returns the sub-slice into the source representing the next token.
    ///
    /// The length of the token peeked is cached, so repeated calls to this function will not
    /// recalculate the bounds of the token.
    fn peek_token(&mut self) -> Result<Option<&'de str>, Error<'de>> {
        if self.source == "" {
            return Err(Error::Eof);
        }

        if let Some(len) = self.current_item_len {
            if len == 0 {
                return Ok(None)
            }

            return Ok(Some(&self.source[..len]))
        }

        let index = match self.delimiter {
            Delimiter::Char(c) => self.source.find(c),
            Delimiter::String(s) => self.source.find(s),
        };

        self.current_item_len = Some(index.unwrap_or(self.source.len()));

        Ok(match index {
            Some(index) if index == 0 => None,
            Some(index) => Some(&self.source[..index]),
            None => Some(&self.source[..]),
        })
    }

    fn consume_token(&mut self) -> Result<Option<&'de str>, Error<'de>> {
        let item = self.peek_token()?;

        // delimiter + length of potential content (0 is two consecutive delimiters)
        let split_off = self.delimiter.len() + self.current_item_len.unwrap();

        if split_off < self.source.len() {
            self.source = &self.source[split_off..]
        } else {
            self.source = ""
        }

        self.current_item_len = None;

        trace!("Dropped prefix from input, remaining is '{}'", self.source);

        Ok(item)
    }
}

macro_rules! delegate_to_from_str {
    ($deserialize_method: ident, $visitor_method: ident) => {
        fn $deserialize_method<V>(self, visitor: V) -> Result<<V as Visitor<'de>>::Value, Error<'de>>
        where
            V: Visitor<'de>
        {
            trace!("RobtopDeserializer::{} called called on {:?}", stringify!($deserialize_method), self.peek_token());

            match self.consume_token()?.map(FromStr::from_str) {
                Some(Ok(parsed)) => visitor.$visitor_method(parsed),
                Some(Err(error)) => Err(Error::custom(error)),
                None => visitor.visit_none()
            }
        }
    };
}

impl<'a, 'de> Deserializer<'de> for &'a mut IndexedDeserializer<'de> {
    type Error = Error<'de>;

    delegate_to_from_str!(deserialize_i8, visit_i8);

    delegate_to_from_str!(deserialize_i16, visit_i16);

    delegate_to_from_str!(deserialize_i32, visit_i32);

    delegate_to_from_str!(deserialize_i64, visit_i64);

    delegate_to_from_str!(deserialize_u8, visit_u8);

    delegate_to_from_str!(deserialize_u16, visit_u16);

    delegate_to_from_str!(deserialize_u32, visit_u32);

    delegate_to_from_str!(deserialize_u64, visit_u64);

    delegate_to_from_str!(deserialize_f32, visit_f32);

    delegate_to_from_str!(deserialize_f64, visit_f64);

    fn deserialize_any<V>(self, _visitor: V) -> Result<<V as Visitor<'de>>::Value, Error<'de>>
    where
        V: Visitor<'de>,
    {
        // the data format is by no means self describing
        Err(Error::Unsupported("deserialize_any"))
    }

    fn deserialize_bool<V>(self, visitor: V) -> Result<<V as Visitor<'de>>::Value, Error<'de>>
    where
        V: Visitor<'de>,
    {
        trace!("RobtopDeserializer::deserialize_bool called on {:?}", self.peek_token());

        // Alright so robtop's encoding of boolean is the most inconsistent shit ever. The most common case
        // is that '0' and the empty string mean false, while '1' means true. However, there is also the
        // rare variant where '1' means false as well and only '2' means true. If that is ever used, please
        // use a custom deserialization routine via 'deserialize_with'.

        match self.consume_token() {
            Ok(None) | Err(Error::Eof) => visitor.visit_bool(false),
            Ok(Some("0")) => visitor.visit_bool(false),
            Ok(Some("1")) => visitor.visit_bool(true),
            Ok(value) =>
                Err(Error::Custom {
                    message: "Expected 0, 1 or the empty string".to_owned(),
                    index: None,
                    value,
                }),
            Err(err) => Err(err),
        }
    }

    fn deserialize_char<V>(self, _visitor: V) -> Result<<V as Visitor<'de>>::Value, Error<'de>>
    where
        V: Visitor<'de>,
    {
        Err(Error::Unsupported("deserialize_char"))
    }

    fn deserialize_str<V>(self, visitor: V) -> Result<<V as Visitor<'de>>::Value, Error<'de>>
    where
        V: Visitor<'de>,
    {
        trace!("RobtopDeserializer::deserialize_str called on {:?}", self.peek_token());

        match self.consume_token()? {
            Some(string) => visitor.visit_borrowed_str(string),
            None => visitor.visit_none(),
        }
    }

    fn deserialize_string<V>(self, visitor: V) -> Result<<V as Visitor<'de>>::Value, Error<'de>>
    where
        V: Visitor<'de>,
    {
        trace!("RobtopDeserializer::deserialize_string called on {:?}", self.peek_token());

        match self.consume_token()? {
            Some(string) => visitor.visit_borrowed_str(string),
            None => visitor.visit_none(),
        }
    }

    fn deserialize_bytes<V>(self, _visitor: V) -> Result<<V as Visitor<'de>>::Value, Error<'de>>
    where
        V: Visitor<'de>,
    {
        Err(Error::Unsupported("deserialize_bytes"))
    }

    fn deserialize_byte_buf<V>(self, _visitor: V) -> Result<<V as Visitor<'de>>::Value, Error<'de>>
    where
        V: Visitor<'de>,
    {
        Err(Error::Unsupported("deserialize_byte_buf"))
    }

    fn deserialize_option<V>(self, visitor: V) -> Result<<V as Visitor<'de>>::Value, Error<'de>>
    where
        V: Visitor<'de>,
    {
        trace!("RobtopDeserializer::deserialize_option called on {:?}", self.peek_token());

        match self.peek_token() {
            Ok(None) | Err(Error::Eof) => {
                let _ = self.consume_token(); // potentially skip the delimiter. Explicitly ignore the return value in case we have Error::Eof

                visitor.visit_none()
            }
            Err(err) => Err(err),
            Ok(Some(_)) => visitor.visit_some(self),
        }
    }

    fn deserialize_unit<V>(self, _visitor: V) -> Result<<V as Visitor<'de>>::Value, Error<'de>>
    where
        V: Visitor<'de>,
    {
        Err(Error::Unsupported("deserialize_unit"))
    }

    fn deserialize_unit_struct<V>(self, _name: &'static str, _visitor: V) -> Result<<V as Visitor<'de>>::Value, Error<'de>>
    where
        V: Visitor<'de>,
    {
        Err(Error::Unsupported("deserialize_unit_struct"))
    }

    fn deserialize_newtype_struct<V>(self, _name: &'static str, _visitor: V) -> Result<<V as Visitor<'de>>::Value, Error<'de>>
    where
        V: Visitor<'de>,
    {
        Err(Error::Unsupported("deserialize_newtype_struct"))
    }

    fn deserialize_seq<V>(self, visitor: V) -> Result<<V as Visitor<'de>>::Value, Error<'de>>
    where
        V: Visitor<'de>,
    {
        visitor.visit_seq(SeqAccess {
            deserializer: self,
            index: 0,
        })
    }

    fn deserialize_tuple<V>(self, _len: usize, _visitor: V) -> Result<<V as Visitor<'de>>::Value, Error<'de>>
    where
        V: Visitor<'de>,
    {
        Err(Error::Unsupported("deserialize_tuple"))
    }

    fn deserialize_tuple_struct<V>(self, _name: &'static str, _len: usize, _visitor: V) -> Result<<V as Visitor<'de>>::Value, Error<'de>>
    where
        V: Visitor<'de>,
    {
        Err(Error::Unsupported("deserialize_tuple_struct"))
    }

    fn deserialize_map<V>(self, visitor: V) -> Result<<V as Visitor<'de>>::Value, Error<'de>>
    where
        V: Visitor<'de>,
    {
        visitor.visit_map(MapAccess {
            deserializer: self,
            current_index: None,
            expected_fields: None,
        })
    }

    fn deserialize_struct<V>(
        self, _name: &'static str, fields: &'static [&'static str], visitor: V,
    ) -> Result<<V as Visitor<'de>>::Value, Error<'de>>
    where
        V: Visitor<'de>,
    {
        if self.map_like {
            visitor.visit_map(MapAccess {
                deserializer: self,
                current_index: None,
                expected_fields: Some(fields),
            })
        } else {
            self.deserialize_seq(visitor)
        }
    }

    fn deserialize_enum<V>(
        self, _name: &'static str, _variants: &'static [&'static str], _visitor: V,
    ) -> Result<<V as Visitor<'de>>::Value, Error<'de>>
    where
        V: Visitor<'de>,
    {
        Err(Error::Unsupported("deserialize_enum"))
    }

    fn deserialize_identifier<V>(self, visitor: V) -> Result<<V as Visitor<'de>>::Value, Error<'de>>
    where
        V: Visitor<'de>,
    {
        trace!("RobtopDeserializer::deserialize_identifier called on {:?}", self.peek_token());

        self.deserialize_str(visitor)
    }

    fn deserialize_ignored_any<V>(self, visitor: V) -> Result<<V as Visitor<'de>>::Value, Error<'de>>
    where
        V: Visitor<'de>,
    {
        // We are still very much not self describing, however we do need to correctly handle unimplemented
        // indices. By the time this is called, they key itself will already have been popped in out
        // `MapAccess` implementation. This means we need to skip exactly one item! We'll feed a `None` to
        // the visitor. Because idk what we really wanna do here otherwise
        self.consume_token()?;

        visitor.visit_none()
    }
}

const INDICES: [&str; 50] = [
    "1", "2", "3", "4", "5", "6", "7", "8", "9", "10", "11", "12", "13", "14", "15", "16", "17", "18", "19", "20", "21", "22", "23", "24",
    "25", "26", "27", "28", "29", "30", "31", "32", "33", "34", "35", "36", "37", "38", "39", "40", "41", "42", "43", "44", "45", "46",
    "47", "48", "49", "50",
];

struct SeqAccess<'a, 'de> {
    deserializer: &'a mut IndexedDeserializer<'de>,
    index: usize,
}

impl<'a, 'de> de::SeqAccess<'de> for SeqAccess<'a, 'de> {
    type Error = Error<'de>;

    fn next_element_seed<T>(&mut self, seed: T) -> Result<Option<T::Value>, Error<'de>>
    where
        T: DeserializeSeed<'de>,
    {
        trace!("Deserializing list entry '{:?}'", self.deserializer.peek_token());

        self.index += 1;

        // don't use '?' here as we might be at the end of the input and need to interpret this as a `None` value
        let next_value = self.deserializer.peek_token().ok().flatten();

        match seed.deserialize(&mut *self.deserializer) {
            Err(Error::Eof) => Ok(None),
<<<<<<< HEAD
            Err(Error::Custom { message, value, .. }) =>
                Err(Error::Custom {
                    message,
                    index: Some(INDICES.get(self.index - 1).unwrap_or(&">=50")),
                    value: value.or(next_value),
                }),
=======
            Err(Error::Custom(message)) => Err(Error::CustomAt {
                message,
                index: INDICES.get(self.index - 1).unwrap_or(&">=50"),
            }),
>>>>>>> 1d99ce5e
            Err(err) => Err(err),
            Ok(item) => Ok(Some(item)),
        }
    }
}

struct MapAccess<'a, 'de> {
    deserializer: &'a mut IndexedDeserializer<'de>,
    current_index: Option<&'de str>,
    expected_fields: Option<&'static [&'static str]>,
}

impl<'a, 'de> de::MapAccess<'de> for MapAccess<'a, 'de> {
    type Error = Error<'de>;

    fn next_key_seed<K>(&mut self, seed: K) -> Result<Option<K::Value>, Error<'de>>
    where
        K: DeserializeSeed<'de>,
    {
        self.current_index = match self.deserializer.peek_token(){
            Err(Error::Eof) => return Ok(None),
            Ok(idx) => idx,
            _ => unreachable!()
        };

        if let (Some(expected), Some(index)) = (self.expected_fields, self.current_index) {
            if !expected.contains(&index) {
                warn!("Unexpected index {}", index);
            }
        }

        match seed.deserialize(&mut *self.deserializer) {
            Err(Error::Eof) => Ok(None),
            Err(err) => Err(err),
            Ok(item) => Ok(Some(item)),
        }
    }

    fn next_value_seed<V>(&mut self, seed: V) -> Result<V::Value, Error<'de>>
    where
        V: DeserializeSeed<'de>,
    {
        trace!(
            "Processing map entry '{:?}' '{:?}'",
            self.current_index,
            self.deserializer.peek_token()
        );

        // don't use '?' here as we might be at the end of the input and need to interpret this as a `None` value
        let next_value = self.deserializer.peek_token().ok().flatten();

        match seed.deserialize(&mut *self.deserializer) {
<<<<<<< HEAD
            Err(Error::Custom { message, value, .. }) =>
                Err(Error::Custom {
                    message,
                    index: self.current_index,
                    value: value.or(next_value),
                }),
=======
            Err(Error::Custom(message)) => Err(Error::CustomAt {
                message,
                index: self.current_index.unwrap(),
            }),
>>>>>>> 1d99ce5e
            r => r,
        }
    }
}

#[cfg(test)]
mod test {
    use crate::{
        de::thunk::{PercentDecoded, Thunk},
        model::song::NewgroundsSong,
    };

    #[test]
    fn deserialize_creo_dune() {
        let song = NewgroundsSong {
            song_id: 771277,
            name: "Creo - Dune".into(),
            index_3: 50531,
            artist: "CreoMusic".into(),
            filesize: 9.03,
            index_6: None,
            index_7: Some("UCsCWA3Y3JppL6feQiMRgm6Q".into()),
            index_8: "1".into(),
            link: Thunk::Processed(PercentDecoded(
                "https://audio.ngfiles.com/771000/771277_Creo---Dune.mp3?f1508708604".into(),
            )),
        };

        let deserialized = crate::model::song::from_str(
            "1~|~771277~|~2~|~Creo - \
             Dune~|~3~|~50531~|~4~|~CreoMusic~|~5~|~9.03~|~6~|~~|~7~|~UCsCWA3Y3JppL6feQiMRgm6Q~|~8~|~1~|~10~|~https%3A%2F%2Faudio%\
             2Engfiles%2Ecom%2F771000%2F771277%5FCreo%2D%2D%2DDune%2Emp3%3Ff1508708604",
        );

        assert!(deserialized.is_ok(), "{:?}", deserialized);

        let mut deserialized = deserialized.unwrap();

        assert!(deserialized.link.process().is_ok());
        assert_eq!(deserialized, song);
    }
}<|MERGE_RESOLUTION|>--- conflicted
+++ resolved
@@ -388,19 +388,12 @@
 
         match seed.deserialize(&mut *self.deserializer) {
             Err(Error::Eof) => Ok(None),
-<<<<<<< HEAD
             Err(Error::Custom { message, value, .. }) =>
                 Err(Error::Custom {
-                    message,
+                message,
                     index: Some(INDICES.get(self.index - 1).unwrap_or(&">=50")),
                     value: value.or(next_value),
-                }),
-=======
-            Err(Error::Custom(message)) => Err(Error::CustomAt {
-                message,
-                index: INDICES.get(self.index - 1).unwrap_or(&">=50"),
             }),
->>>>>>> 1d99ce5e
             Err(err) => Err(err),
             Ok(item) => Ok(Some(item)),
         }
@@ -453,19 +446,12 @@
         let next_value = self.deserializer.peek_token().ok().flatten();
 
         match seed.deserialize(&mut *self.deserializer) {
-<<<<<<< HEAD
             Err(Error::Custom { message, value, .. }) =>
                 Err(Error::Custom {
-                    message,
+                message,
                     index: self.current_index,
                     value: value.or(next_value),
-                }),
-=======
-            Err(Error::Custom(message)) => Err(Error::CustomAt {
-                message,
-                index: self.current_index.unwrap(),
             }),
->>>>>>> 1d99ce5e
             r => r,
         }
     }
